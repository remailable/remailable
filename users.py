--- conflicted
+++ resolved
@@ -21,14 +21,6 @@
     device = UnicodeAttribute()
     user = UnicodeAttribute()
 
-
-<<<<<<< HEAD
-# if not UserModel.exists():
-#    UserModel.create_table(wait=True)
-
-
-=======
->>>>>>> c715b161
 class UserLookerUpper:
     def __init__(self):
         pass
